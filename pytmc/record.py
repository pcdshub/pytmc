"""
Record generation and templating
"""
import logging

from jinja2 import Environment, PackageLoader

from typing import Optional

from collections import ChainMap, OrderedDict

from .default_settings.unified_ordered_field_list import unified_lookup_list


logger = logging.getLogger(__name__)


def _truncate_middle(string, max_length):
    '''
    Truncate a string to a maximum length, replacing the skipped middle section
    with an ellipsis.

    Parameters
    ----------
    string : str
        The string to optionally truncate
    max_length : int
        The maximum length
    '''
    # Based on https://www.xormedia.com/string-truncate-middle-with-ellipsis/
    if len(string) <= max_length:
        return string

    # half of the size, minus the 3 dots
    n2 = max_length // 2 - 3
    n1 = max_length - n2 - 3
    return '...'.join((string[:n1], string[-n2:]))


class EPICSRecord:
    """Representation of a single EPICS Record"""

    def __init__(self, pvname, record_type, direction, fields=None,
                 template=None, autosave=None, aliases=None):
        self.pvname = pvname
        self.record_type = record_type
        self.direction = direction
        self.fields = OrderedDict(fields) if fields is not None else {}
        self.aliases = list(aliases) if aliases is not None else []
        self.template = template or 'asyn_standard_record.jinja2'
        self.autosave = dict(autosave) if autosave else {}

        # Load jinja templates
        self.jinja_env = Environment(
            loader=PackageLoader("pytmc", "templates"),
            trim_blocks=True,
            lstrip_blocks=True,
        )
        self.record_template = self.jinja_env.get_template(
            self.template
        )

    def update_autosave_from_pragma(self, config):
        """
        Update autosave settings from a pragma configuration

        To apply to either input or output records, pragma keys
        `autosave_pass0` or `autosave_pass1` can be used.

        To only apply to input records, pragma keys `autosave_input_pass0`
        `autosave_input_pass1` can be used.

        To only apply to output records, pragma keys `autosave_output_pass0`
        `autosave_output_pass1` can be used.

        Parameters
        ----------
        config : dict
            The pragma configuration dictionary
        """
        for pass_ in [0, 1]:
            for config_key in [f'autosave_pass{pass_}',
                               f'autosave_{self.direction}_pass{pass_}']:
                if config_key in config:
                    record_key = f'pass{pass_}'
                    fields = set(config[config_key].split(' '))
                    self.autosave[record_key] = fields

    def render(self, sort: bool = True):
        """Render the provided template"""
        for field, value in list(self.fields.items()):
            self.fields[field] = str(value).strip('"')

        if sort:
            self.fields = sort_fields(self.fields)

        return self.record_template.render(record=self)

    def __repr__(self):
        return (f"EPICSRecord({self.pvname!r}, "
                f"record_type={self.record_type!r})")


class RecordPackage:
    """
    Base class to be inherited by all other RecordPackages

    The subclass must implement the :attr:`.records` property which returns the
    :class:`.EPICSRecord` objects which will be rendered from the package.
    Optionally, ``RecordPackage`` can have a ``configure`` method which does
    the necessary setup before the record can be configured.
    """
    _required_keys = {}
    _required_fields = {}

    def __init__(self, ads_port, chain=None, origin=None):
        """
        All subclasses should use super on their init method.
        """
        self.tcname = chain.tcname
        self.chain = chain
        self.ads_port = ads_port

        # Due to a twincat pragma limitation, EPICS macro prefix '$' cannot be
        # used or escaped.  Allow the configuration to specify an alternate
        # character in the pragma, defaulting to '@'.
        macro_character = self.chain.config.get('macro_character', '@')
        self.pvname = chain.pvname.replace(macro_character, '$')

        # The base for the alias does not include the final pvname:
        alias_base = ':'.join(
            pv_segment for pv_segment in self.chain.config['pv'][:-1]
            if pv_segment
        )

        # Split user-specified aliases for the record:
        self.aliases = [
            ':'.join((alias_base, alias))
            for alias in self.chain.config.get('alias', '').split(' ')
            if alias.strip()
        ]
        self.default_desc = _truncate_middle(f'ads:{self.chain.tcname}', 40)

    @property
    def valid(self):
        """
        Returns
        -------
        bool
            Returns true if this record is fully specified and valid.
        """
        has_required_keys = all(self.chain.config.get(key)
                                for key in self._required_keys)

        fields = self.chain.config.get('field', {})
        has_required_fields = all(fields.get(key)
                                  for key in self._required_fields)
        return has_required_keys and has_required_fields

    @property
    def records(self):
        """Generated :class:`.EPICSRecord` objects"""
        raise NotImplementedError()

    def render(self):
        """
        Returns
        -------
        string
            Jinja rendered entry for the RecordPackage
        """
        if not self.valid:
            logger.error('Unable to render record: %s', self)
            return
        return '\n\n'.join([record.render().strip()
                            for record in self.records])

    @staticmethod
    def from_chain(*args, chain, **kwargs):
        """Select the proper subclass of ``TwincatRecordPackage`` from chain"""
        data_type = chain.data_type
        if data_type.is_enum:
            spec = EnumRecordPackage
        elif data_type.is_array or chain.last.array_info:
            spec = WaveformRecordPackage
        elif data_type.is_string:
            spec = StringRecordPackage
        else:
            try:
                spec = data_types[data_type.name]
            except KeyError:
                raise ValueError(
                    f'Unsupported data type {data_type.name} in chain: '
                    f'{chain.tcname} record: {chain.pvname}'
                ) from None
        return spec(*args, chain=chain, **kwargs)


class TwincatTypeRecordPackage(RecordPackage):
    """
    The common parent for all RecordPackages for basic Twincat types

    This main purpose of this class is to handle the parsing of the pragma
    chains that will be shared among all variable types. This includes setting
    the appropriate asyn port together and handling the "io" directionality. If
    you have a :class:`.TmcChain` but are not certain which class is
    appropriate use the :meth:`.from_chain` class constructor and the correct
    subclass will be chosen based on the given variable information.

    In order to subclass:

    1. :attr:`.input_rtyp` and :attr:`.output_rtyp` need to be provided. These
       are the EPICS RTYPs that are necessary for input and output variables.
    2. If there are default values for fields, these can be provided in the
       :attr:`.field_defaults`. Setting this on a subclass will only override
       fields in parent classes that are redundant. In other words,
       ``default_fields`` are inherited if not explicitly overwritten. Also
       note that these defaults are applied to both the input and output
       records.
    3. :attr:`.dtyp` needs to be set to the appropriate value for the Twincat
       type.
    4. The :meth:`.generate_input_record` and :meth:`.generate_output_record`
       functions can be subclasses if further customisation is needed. This is
       not required.
    """
    field_defaults = {'PINI': 1, 'TSE': -2}
    autosave_defaults = {
        'input': dict(pass0={},
                      pass1={}),
        'output': dict(pass0={'VAL'},
                       pass1={}),
    }

    dtyp = NotImplemented
    input_rtyp = NotImplemented
    output_rtyp = NotImplemented

    def __init_subclass__(cls, **kwargs):
        """Magic to have field_defaults be the combination of hierarchy"""
        super().__init_subclass__(**kwargs)
        # Create an empty set of defaults if not provided
        if not hasattr(cls, 'field_defaults'):
            cls.field_defaults = {}
        # Walk backwards through class hierarchy
        for parent in reversed(cls.mro()):
            # When we find a class with field_defaults append our own
            if hasattr(parent, 'field_defaults'):
                cls.field_defaults = dict(ChainMap(cls.field_defaults,
                                                   parent.field_defaults))
                break

    @property
    def io_direction(self):
        """
        Determine the direction based on the `io` config lines

        Returns
        -------
        direction : str
            {'input', 'output'}

        Raises
        ------
        ValueError
            If unable to determine IO direction
        """
        from .pragmas import normalize_io
        io = self.chain.config.get('io', 'io')
        try:
            return normalize_io(io)
        except ValueError:
            logger.warning('Invalid i/o direction for %s: %r', self.pvname, io)
            return 'input'

    @property
    def _asyn_port_spec(self):
        'Asyn port specification without io direction, with room for options'
        return (f'@asyn($(PORT),0,1)'
                f'ADSPORT={self.ads_port}/{{options}}{self.tcname}'
                )

    @property
    def asyn_update_options(self):
        'Input record update options (TS_MS or POLL_RATE)'
        from .pragmas import parse_update_rate
        update = parse_update_rate(self.chain.config.get('update') or '')
        if update['method'] == 'poll':
            freq = update['frequency']
            freq = (str(int(freq))
                    if int(freq) == float(freq) else f'{freq:.1f}')
            return f'POLL_RATE={freq}/'

        milliseconds = int(1000 * update['seconds'])
        return f'TS_MS={milliseconds}/'

    @property
    def asyn_input_port_spec(self):
        """Asyn input port specification (for INP field)"""
        return (
            self._asyn_port_spec.format(options=self.asyn_update_options) + '?'
        )

    @property
    def asyn_output_port_spec(self):
        """Asyn output port specification (for OUT field)"""
        return self._asyn_port_spec.format(options='') + '='

    def generate_input_record(self):
        """
        Generate the record to read values into to the IOC

        Returns
        -------
        record: :class:`.EpicsRecord`
            Description of input record
        """
        # Base record with defaults
        def add_rbv(pvname):
            if pvname and not pvname.endswith('RBV'):
                return pvname + '_RBV'
            return pvname

        pvname = add_rbv(self.pvname)
        aliases = [add_rbv(alias) for alias in self.aliases]

        record = EPICSRecord(pvname,
                             self.input_rtyp,
                             'input',
                             fields=self.field_defaults,
                             autosave=self.autosave_defaults.get('input'),
<<<<<<< HEAD
=======
                             aliases=aliases,
>>>>>>> f1ce4e63
                             )

        # Set a default description to the tcname
        record.fields.setdefault('DESC', self.default_desc)

        # Add our port
        record.fields['INP'] = self.asyn_input_port_spec
        record.fields['DTYP'] = self.dtyp
        record.fields['SCAN'] = 'I/O Intr'

        # Update with given pragmas
        record.fields.update(self.chain.config.get('field', {}))
        record.update_autosave_from_pragma(self.chain.config)
        return record

    def generate_output_record(self):
        """
        Generate the record to write values back to the PLC

        This will only be called if the ``io_direction`` is set to ``"output"``

        Returns
        -------
        record: :class:`.EpicsRecord`
            Description of output record
        """
        # Base record with defaults
        record = EPICSRecord(self.pvname,
                             self.output_rtyp,
                             'output',
                             fields=self.field_defaults,
                             autosave=self.autosave_defaults.get('output'),
                             aliases=self.aliases,
                             )

        # Set a default description to the tcname
        record.fields.setdefault('DESC', self.default_desc)

        # Add our port
        record.fields['DTYP'] = self.dtyp
        record.fields['OUT'] = self.asyn_output_port_spec

        # Remove timestamp source and process-on-init for output records:
        record.fields.pop('TSE', None)
        record.fields.pop('PINI', None)

        # Update with given pragmas
        record.fields.update(self.chain.config.get('field', {}))
        record.update_autosave_from_pragma(self.chain.config)
        return record

    @property
    def records(self):
        """All records that will be created in the package"""
        records = [self.generate_input_record()]
        if self.io_direction == 'output':
            records.append(self.generate_output_record())
        return records


class BinaryRecordPackage(TwincatTypeRecordPackage):
    """Create a set of records for a binary Twincat Variable"""
    input_rtyp = 'bi'
    output_rtyp = 'bo'
    dtyp = 'asynInt32'
    field_defaults = {'ZNAM': 'Zero', 'ONAM': 'One'}


class IntegerRecordPackage(TwincatTypeRecordPackage):
    """Create a set of records for an integer Twincat Variable"""
    input_rtyp = 'longin'
    output_rtyp = 'longout'
    dtyp = 'asynInt32'


class FloatRecordPackage(TwincatTypeRecordPackage):
    """Create a set of records for a floating point Twincat Variable"""
    input_rtyp = 'ai'
    output_rtyp = 'ao'
    dtyp = 'asynFloat64'
    field_defaults = {'PREC': '3'}
    autosave_defaults = {
        'input': dict(pass0={'PREC'},
                      pass1={}),
        'output': dict(pass0={'VAL', 'PREC'},
                       pass1={}),
    }


class EnumRecordPackage(TwincatTypeRecordPackage):
    """Create a set of record for a ENUM Twincat Variable"""
    input_rtyp = 'mbbi'
    output_rtyp = 'mbbo'
    dtyp = 'asynInt32'

    mbb_fields = [
        ('ZRVL', 'ZRST'),
        ('ONVL', 'ONST'),
        ('TWVL', 'TWST'),
        ('THVL', 'THST'),
        ('FRVL', 'FRST'),
        ('FVVL', 'FVST'),
        ('SXVL', 'SXST'),
        ('SVVL', 'SVST'),
        ('EIVL', 'EIST'),
        ('NIVL', 'NIST'),
        ('TEVL', 'TEST'),
        ('ELVL', 'ELST'),
        ('TVVL', 'TVST'),
        ('TTVL', 'TTST'),
        ('FTVL', 'FTST'),
        ('FFVL', 'FFST'),
    ]

    def __init__(self, *args, **kwargs):
        super().__init__(*args, **kwargs)
        data_type = self.chain.data_type

        self.field_defaults = dict(self.field_defaults)
        for (val_field, string_field), (val, string) in zip(
                self.mbb_fields,
                sorted(data_type.enum_dict.items())):
            self.field_defaults.setdefault(val_field, val)
            self.field_defaults.setdefault(string_field, string)


class WaveformRecordPackage(TwincatTypeRecordPackage):
    """Create a set of records for a Twincat Array"""
    input_rtyp = 'waveform'
    output_rtyp = 'waveform'

    @property
    def ftvl(self):
        """Field type of value"""
        ftvl = {'BOOL': 'CHAR',
                'INT': 'SHORT',
                'ENUM': 'SHORT',
                'DINT': 'LONG',
                'REAL': 'FLOAT',
                'LREAL': 'DOUBLE'}
        return ftvl[self.chain.data_type.name]

    @property
    def nelm(self):
        """Number of elements in record"""
        if self.chain.data_type.is_array:
            return self.chain.data_type.length
        return self.chain.array_info.elements

    @property
    def dtyp(self):
        """
        Add field specifying DTYP without specifying array direction

        The following is taken from the EPICS wiki: "This field specifies the
        device type for the record. Each record type has its own set of device
        support routines which are specified in devSup.ASCII. If a record type
        does not have any associated device support, DTYP and DSET are
        meaningless."
        """

        # Assumes ArrayIn/ArrayOut will be appended
        data_types = {'BOOL': 'asynInt8',
                      'BYTE': 'asynInt8',
                      'SINT': 'asynInt8',
                      'USINT': 'asynInt8',

                      'WORD': 'asynInt16',
                      'INT': 'asynInt16',
                      'UINT': 'asynInt16',

                      'DWORD': 'asynInt32',
                      'DINT': 'asynInt32',
                      'UDINT': 'asynInt32',
                      'ENUM': 'asynInt16',  # -> Int32?

                      'REAL': 'asynFloat32',
                      'LREAL': 'asynFloat64'}

        return data_types[self.chain.data_type.name]

    def generate_input_record(self):
        record = super().generate_input_record()
        record.fields['DTYP'] += 'ArrayIn'
        record.fields['FTVL'] = self.ftvl
        record.fields['NELM'] = self.nelm
        return record

    def generate_output_record(self):
        record = super().generate_output_record()
        record.fields['DTYP'] += 'ArrayOut'
        record.fields['FTVL'] = self.ftvl
        record.fields['NELM'] = self.nelm
        # Waveform records only have INP fields!
        record.fields['INP'] = record.fields.pop('OUT')
        return record


class StringRecordPackage(TwincatTypeRecordPackage):
    """RecordPackage for broadcasting string values"""
    input_rtyp = 'waveform'
    output_rtyp = 'waveform'
    dtyp = 'asynInt8'
    field_defaults = {'FTVL': 'CHAR'}

    @property
    def nelm(self):
        """Number of elements in record"""
        return self.chain.data_type.length or '81'

    def generate_input_record(self):
        record = super().generate_input_record()
        record.fields['DTYP'] += 'ArrayIn'
        record.fields['NELM'] = self.nelm
        return record

    def generate_output_record(self):
        record = super().generate_output_record()
        # Waveform records only have INP fields!
        record.fields['DTYP'] += 'ArrayOut'
        record.fields['INP'] = record.fields.pop('OUT')
        record.fields['NELM'] = self.nelm
        return record


data_types = {
    'BOOL': BinaryRecordPackage,
    'BYTE': IntegerRecordPackage,
    'SINT': IntegerRecordPackage,
    'USINT': IntegerRecordPackage,

    'WORD': IntegerRecordPackage,
    'INT': IntegerRecordPackage,
    'UINT': IntegerRecordPackage,

    'DWORD': IntegerRecordPackage,
    'DINT': IntegerRecordPackage,
    'UDINT': IntegerRecordPackage,
    'ENUM': EnumRecordPackage,

    'REAL': FloatRecordPackage,
    'LREAL': FloatRecordPackage,

    'STRING': StringRecordPackage,
}


def sort_fields(unsorted: OrderedDict, sort_lookup: Optional[dict] = None,
                last: Optional[bool] = True) -> OrderedDict:
    """
    Sort the ordered dict according to the sort_scheme given at instantiation.
    Does NOT sort in place.

    Parameters
    ----------

    unsorted
        An OrderedDict in need of sorting.

    sort_lookup
        Requires a Dictionary, reverse lookup table for identifying sorting
        order. If left as None,
        :py:obj:`.default_settings.unified_ordered_field_list.unified_list`
        is used.

    last
        If True, place the alphabetized entries at the end, otherwise, place
        them at the start.

    """
    if sort_lookup is None:
        sort_lookup = unified_lookup_list

    instructed_unsorted = OrderedDict()
    naive_unsorted = OrderedDict()

    # Separate items identified by the sort_sceme into instructed_unsorted
    for x in unsorted:
        if x in sort_lookup:
            instructed_unsorted[x] = unsorted[x]
        else:
            naive_unsorted[x] = unsorted[x]

    # Separately sort instructed and, naively sorted entries
    instructed_sorted = sorted(
        instructed_unsorted.items(),
        key=lambda key: sort_lookup[key[0]])
    naive_sorted = sorted(
        naive_unsorted.items()
    )

    # Merge both Odicts in the order given by 'last'
    combined_sorted = OrderedDict()
    if last:
        combined_sorted.update(instructed_sorted)
        combined_sorted.update(naive_sorted)
    else:
        combined_sorted.update(naive_sorted)
        combined_sorted.update(instructed_sorted)
    return combined_sorted<|MERGE_RESOLUTION|>--- conflicted
+++ resolved
@@ -328,10 +328,7 @@
                              'input',
                              fields=self.field_defaults,
                              autosave=self.autosave_defaults.get('input'),
-<<<<<<< HEAD
-=======
                              aliases=aliases,
->>>>>>> f1ce4e63
                              )
 
         # Set a default description to the tcname
